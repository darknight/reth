--- conflicted
+++ resolved
@@ -1,16 +1,9 @@
 //! Block related models and types.
 
 use reth_codecs::{main_codec, Compact};
-<<<<<<< HEAD
-use reth_primitives::{
-    bytes::Bytes, BlockHash, BlockNumber, Header, TransitionId, TxNumber, Withdrawal, H256,
-};
-use serde::{Deserialize, Serialize};
+use reth_primitives::{Header, TransitionId, TxNumber, Withdrawal, H256};
+use std::ops::Range;
 
-=======
-use reth_primitives::{Header, TxNumber, Withdrawal, H256};
-use std::ops::Range;
->>>>>>> 78470f7b
 /// Total number of transactions.
 pub type NumTransactions = u64;
 
