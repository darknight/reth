--- conflicted
+++ resolved
@@ -6,11 +6,7 @@
         tx::Tx,
         Env, EnvKind, WriteMap, RW,
     },
-<<<<<<< HEAD
-    models::{AccountBeforeTx, BlockNumHash, StoredBlockMeta},
-=======
-    models::{AccountBeforeTx, StoredBlockBody},
->>>>>>> 78470f7b
+    models::{AccountBeforeTx, StoredBlockMeta},
     table::Table,
     tables,
     transaction::{DbTx, DbTxMut},
